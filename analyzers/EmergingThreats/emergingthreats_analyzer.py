--- conflicted
+++ resolved
@@ -38,7 +38,7 @@
         taxonomies = []
         namespace = "ET"
 
-        if predicate in ['domain-info', 'ip-info'] and raw['reputation'] not in ["-", "Error"]:
+        if self.data_type in ['domain', 'ip'] and raw['reputation'] not in ["-", "Error"]:
             for x in raw["reputation"]:
                 value = "%s=%d" % (x['category'], x['score'])
                 if x['category'] in RED_CATEGORIES and x['score'] >= 70:
@@ -47,10 +47,10 @@
                     level = "suspicious"
                 else:
                     level = "safe"
-                taxonomies.append(self.build_taxonomy(level, namespace, predicate, value))
-        elif predicate == 'malware-info' and raw['events'] not in ["-", "Error"]:
+                taxonomies.append(self.build_taxonomy(level, namespace, "%s-info" % self.data_type, value))
+        elif self.data_type == 'hash' and raw['events'] not in ["-", "Error"]:
             value = str(len(raw['events'])) + " signatures"
-            taxonomies.append(self.build_taxonomy("malicious", namespace, predicate, value))
+            taxonomies.append(self.build_taxonomy("malicious", namespace, 'malware-info', value))
 
         return {"taxonomies":taxonomies}
 
@@ -58,14 +58,8 @@
         Analyzer.run(self)
         info = {}
         try:
-<<<<<<< HEAD
-            objectName = self.getData()
+            object_name = self.get_data()
             if self.data_type == 'domain':
-=======
-            object_name = self.get_data()
-            if self.service == 'domain-info':
-                self.data_type = 'domain'
->>>>>>> bf2f5e2b
                 url = "https://api.emergingthreats.net/v1/domains/"
                 features = {'reputation', 'urls', 'samples', 'ips', 'events', 'nameservers', 'whois', 'geoloc'}
 
