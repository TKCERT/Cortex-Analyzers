--- conflicted
+++ resolved
@@ -16,15 +16,6 @@
         """Oletools accepts MS office documents."""
 
         try:
-<<<<<<< HEAD
-            if kwargs.get('filetype').lower() in [
-                'doc',
-                'docx',
-                'xls',
-                'xlsx',
-                'ppt',
-                'pptx'
-=======
             if kwargs.get('filetype') in [
                 'DOC',
                 'DOCM',
@@ -35,18 +26,7 @@
                 'PPT',
                 'PPTM',
                 'PPTX'
->>>>>>> fdec9fd6
             ]:
-        # try:
-        #     self.fileextension = kwargs.get('filename').rsplit('.', 1)[1]
-        #     if self.fileextension in [
-        #         'doc',
-        #         'docx',
-        #         'xls',
-        #         'xlsx',
-        #         'ppt',
-        #         'pptx'
-        #     ]:
                 return True
         except KeyError:
             return False
