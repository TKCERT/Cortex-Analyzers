--- conflicted
+++ resolved
@@ -11,12 +11,7 @@
 class CuckooSandboxAnalyzer(Analyzer):
     def __init__(self):
         Analyzer.__init__(self)
-<<<<<<< HEAD
-        self.url = self.getParam('config.url', None, 'CuckooSandbox url is missing')
-=======
-        self.service = self.get_param('config.service', None, 'CuckooSandbox service is missing')
         self.url = self.get_param('config.url', None, 'CuckooSandbox url is missing')
->>>>>>> bf2f5e2b
         self.url = self.url + "/" if not self.url.endswith("/") else self.url
         # self.analysistimeout = self.get_param('config.analysistimeout', 30*60, None)
         # self.networktimeout = self.get_param('config.networktimeout', 30, None)
@@ -29,15 +24,10 @@
         value = "\"0\""
 
         result = {
-<<<<<<< HEAD
             'service': self.data_type + '_analysis',
-            'dataType': self.data_type
-=======
-            'service': self.service,
             'dataType': self.data_type,
             'malscore': raw.get('malscore', None),
             'malfamily': raw.get('malfamily', None)
->>>>>>> bf2f5e2b
         }
 
         if result["malscore"] > 6.5:
@@ -58,13 +48,8 @@
         try:
 
             # file analysis
-<<<<<<< HEAD
             if self.data_type == 'file':
-                filepath = self.getParam('file', None, 'File is missing')
-=======
-            if self.service in ['file_analysis']:
                 filepath = self.get_param('file', None, 'File is missing')
->>>>>>> bf2f5e2b
                 filename = basename(filepath)
                 with open(filepath, "rb") as sample:
                     files = {"file": (filename, sample)}
@@ -72,13 +57,8 @@
                 task_id = response.json()['task_ids'][0] if 'task_ids' in response.json().keys() else response.json()['task_id']
 
             # url analysis
-<<<<<<< HEAD
             elif self.data_type == 'url':
-                data = {"url": self.getData()}
-=======
-            elif self.service == 'url_analysis':
                 data = {"url": self.get_data()}
->>>>>>> bf2f5e2b
                 response = requests.post(self.url + 'tasks/create/url', data=data)
                 task_id = response.json()['task_id']
 
