#!/usr/bin/env python
# encoding: utf-8

from cortexutils.analyzer import Analyzer

import requests
import time
from os.path import basename


class CuckooSandboxAnalyzer(Analyzer):
    def __init__(self):
        Analyzer.__init__(self)
        self.url = self.get_param('config.url', None, 'CuckooSandbox url is missing')
        self.url = self.url + "/" if not self.url.endswith("/") else self.url
        self.token = self.get_param('config.token', None, None)
        if self.get_param('config.cert_check', True):
            ssl_path = self.get_param('config.cert_path', None)
            if not ssl_path or ssl_path == '':
                self.ssl = True
            else:
                self.ssl = ssl_path
        else:
            self.ssl = False
        # self.analysistimeout = self.get_param('config.analysistimeout', 30*60, None)
        # self.networktimeout = self.get_param('config.networktimeout', 30, None)
        self.verify = self.get_param('config.verifyssl', True, None)
        if not self.verify:
            from requests.packages.urllib3.exceptions import InsecureRequestWarning
            requests.packages.urllib3.disable_warnings(InsecureRequestWarning)

    def summary(self, raw):
        taxonomies = []
        level = "safe"
        namespace = "Cuckoo"
        predicate = "Malscore"
        value = "0"

        result = {
            'service': self.data_type + '_analysis',
            'dataType': self.data_type,
            'malscore': raw.get('malscore', None),
            'malfamily': raw.get('malfamily', None)
        }

        if result["malscore"] > 6.5:
            level = "malicious"
        elif result["malscore"] > 2:
            level = "suspicious"
        elif result["malscore"] > 0:
            level = "safe"

        taxonomies.append(self.build_taxonomy(level, namespace, predicate, "{}".format(result["malscore"])))
        taxonomies.append(self.build_taxonomy(level, namespace, "Malfamily", "{}".format(result["malfamily"])))

        return {"taxonomies": taxonomies}

    def run(self):
        Analyzer.run(self)

        try:
            headers = dict()
            if self.token and self.token != "":
                headers['Authorization'] = "Bearer {0}".format(self.token)

            # file analysis
            if self.data_type == 'file':
                filepath = self.get_param('file', None, 'File is missing')
                filename = self.get_param('filename', basename(filepath))
                with open(filepath, "rb") as sample:
                    files = {"file": (filename, sample)}
<<<<<<< HEAD
                    response = requests.post(self.url + 'tasks/create/file', files=files, headers=headers, verify=self.ssl)
                if 'task_ids' in response.json().keys():
                    task_id = response.json()['task_ids'][0]
                elif 'task_id' in response.json().keys():
                    task_id = response.json()['task_id']
                elif response.status_code == 401:
                    self.error("API token is required by this Cuckoo instance.")
                else:
                    self.error(response.json()['message'])
=======
                    response = requests.post(self.url + 'tasks/create/file', files=files, verify=self.verify)
                task_id = response.json()['task_ids'][0] if 'task_ids' in response.json().keys() \
                    else response.json()['task_id']
>>>>>>> 9d926b12

            # url analysis
            elif self.data_type == 'url':
                data = {"url": self.get_data()}
<<<<<<< HEAD
                response = requests.post(self.url + 'tasks/create/url', data=data, headers=headers, verify=self.ssl)
                if 'task_id' in response.json().keys():
                    task_id = response.json()['task_id']
                elif response.status_code == 401:
                    self.error("API token is required by this Cuckoo instance.")
                else:
                    self.error(response.json()['message'])
=======
                response = requests.post(
                    self.url + 'tasks/create/url', data=data, verify=self.verify)
                task_id = response.json()['task_id']
>>>>>>> 9d926b12

            else:
                self.error('Invalid data type !')

            finished = False
            tries = 0
            while not finished and tries <= 15:  # wait max 15 mins
                time.sleep(60)
<<<<<<< HEAD
                response = requests.get(self.url + 'tasks/view/' + str(task_id), headers=headers, verify=self.ssl)
=======
                response = requests.get(
                    self.url + 'tasks/view/' + str(task_id), verify=self.verify)
>>>>>>> 9d926b12
                content = response.json()['task']['status']
                if content == 'reported':
                    finished = True
                tries += 1
            if not finished:
                self.error('CuckooSandbox analysis timed out')

            # Download the report
<<<<<<< HEAD
            response = requests.get(self.url + 'tasks/report/' + str(task_id) + '/json', headers=headers, verify=self.ssl)
=======
            response = requests.get(
                self.url + 'tasks/report/' + str(task_id) + '/json', verify=self.verify)
>>>>>>> 9d926b12
            resp_json = response.json()
            list_description = [x['description'] for x in resp_json['signatures']]
            if 'suricata' in resp_json.keys() and 'alerts' in resp_json['suricata'].keys():
                if any('dstport' in x for x in resp_json['suricata']['alerts']):
                    suri_alerts = [(x['signature'], x['dstip'], x['dstport'], x['severity']) for x in
                                   resp_json['suricata']['alerts'] if 'dstport' in x.keys()]
                elif any('dst_port' in x for x in resp_json['suricata']['alerts']):
                    suri_alerts = [(x['signature'], x['dst_ip'], x['dst_port'], x['severity']) for x in
                                   resp_json['suricata']['alerts']]
                else:
                    suri_alerts = []
            else:
                suri_alerts = []
            if 'snort' in resp_json.keys() and 'alerts' in resp_json['snort'].keys():
                if any('dstport' in x for x in resp_json['snort']['alerts']):
                    snort_alerts = [(x['message'], x['dstip'], x['dstport'], x['priority']) for x in
                                    resp_json['snort']['alerts']]
                elif any('dst_port' in x for x in resp_json['snort']['alerts']):
                    snort_alerts = [(x['message'], x['dst_ip'], x['dst_port'], x['priority']) for x in
                                    resp_json['snort']['alerts']]
                else:
                    snort_alerts = []
            else:
                snort_alerts = []
            try:
                domains = [(x['ip'], x['domain']) for x in
                         resp_json['network']['domains']] if 'domains' in resp_json['network'].keys() else None
            except TypeError as e:
                domains = [x for x in resp_json['network']['domains']] if 'domains' in resp_json['network'].keys() else []
            uri = [(x['uri']) for x in resp_json['network']['http']] if 'http' in resp_json['network'].keys() else []
            if self.data_type == 'url':
                self.report({
                    'signatures': list_description,
                    'suricata_alerts': suri_alerts,
                    'snort_alerts': snort_alerts,
                    'domains': domains,
                    'uri': uri,
                    'malscore': resp_json['malscore'] if 'malscore' in resp_json.keys() else resp_json['info'].get(
                        'score', None),
                    'malfamily': resp_json.get('malfamily', None),
                    'file_type': 'url',
                    'yara': resp_json['target']['url'] if 'target' in resp_json.keys() and 'url' in resp_json[
                        'target'].keys() else '-'
                })
            else:
                self.report({
                    'signatures': list_description,
                    'suricata_alerts': suri_alerts,
                    'snort_alerts': snort_alerts,
                    'domains': domains,
                    'uri': uri,
                    'malscore': resp_json['malscore'] if 'malscore' in resp_json.keys() else resp_json['info'].get(
                        'score', None),
                    'malfamily': resp_json.get('malfamily', None),
                    'file_type': "".join([x for x in resp_json['target']['file']['type']]),
                    'yara': [
                        x['name'] + " - " + x['meta']['description'] if 'description' in x['meta'].keys() else x['name']
                        for x in resp_json['target']['file']['yara']]
                })

        except requests.exceptions.RequestException as e:
            self.error(str(e))

        except Exception as e:
            self.unexpectedError(e)


if __name__ == '__main__':
    CuckooSandboxAnalyzer().run()<|MERGE_RESOLUTION|>--- conflicted
+++ resolved
@@ -14,18 +14,10 @@
         self.url = self.get_param('config.url', None, 'CuckooSandbox url is missing')
         self.url = self.url + "/" if not self.url.endswith("/") else self.url
         self.token = self.get_param('config.token', None, None)
-        if self.get_param('config.cert_check', True):
-            ssl_path = self.get_param('config.cert_path', None)
-            if not ssl_path or ssl_path == '':
-                self.ssl = True
-            else:
-                self.ssl = ssl_path
-        else:
-            self.ssl = False
         # self.analysistimeout = self.get_param('config.analysistimeout', 30*60, None)
         # self.networktimeout = self.get_param('config.networktimeout', 30, None)
-        self.verify = self.get_param('config.verifyssl', True, None)
-        if not self.verify:
+        self.verify_ssl = self.get_param('config.verifyssl', True, None)
+        if not self.verify_ssl:
             from requests.packages.urllib3.exceptions import InsecureRequestWarning
             requests.packages.urllib3.disable_warnings(InsecureRequestWarning)
 
@@ -69,8 +61,7 @@
                 filename = self.get_param('filename', basename(filepath))
                 with open(filepath, "rb") as sample:
                     files = {"file": (filename, sample)}
-<<<<<<< HEAD
-                    response = requests.post(self.url + 'tasks/create/file', files=files, headers=headers, verify=self.ssl)
+                    response = requests.post(self.url + 'tasks/create/file', files=files, headers=headers, verify=self.verify_ssl)
                 if 'task_ids' in response.json().keys():
                     task_id = response.json()['task_ids'][0]
                 elif 'task_id' in response.json().keys():
@@ -79,28 +70,17 @@
                     self.error("API token is required by this Cuckoo instance.")
                 else:
                     self.error(response.json()['message'])
-=======
-                    response = requests.post(self.url + 'tasks/create/file', files=files, verify=self.verify)
-                task_id = response.json()['task_ids'][0] if 'task_ids' in response.json().keys() \
-                    else response.json()['task_id']
->>>>>>> 9d926b12
 
             # url analysis
             elif self.data_type == 'url':
                 data = {"url": self.get_data()}
-<<<<<<< HEAD
-                response = requests.post(self.url + 'tasks/create/url', data=data, headers=headers, verify=self.ssl)
+                response = requests.post(self.url + 'tasks/create/url', data=data, headers=headers, verify=self.verify_ssl)
                 if 'task_id' in response.json().keys():
                     task_id = response.json()['task_id']
                 elif response.status_code == 401:
                     self.error("API token is required by this Cuckoo instance.")
                 else:
                     self.error(response.json()['message'])
-=======
-                response = requests.post(
-                    self.url + 'tasks/create/url', data=data, verify=self.verify)
-                task_id = response.json()['task_id']
->>>>>>> 9d926b12
 
             else:
                 self.error('Invalid data type !')
@@ -109,12 +89,7 @@
             tries = 0
             while not finished and tries <= 15:  # wait max 15 mins
                 time.sleep(60)
-<<<<<<< HEAD
-                response = requests.get(self.url + 'tasks/view/' + str(task_id), headers=headers, verify=self.ssl)
-=======
-                response = requests.get(
-                    self.url + 'tasks/view/' + str(task_id), verify=self.verify)
->>>>>>> 9d926b12
+                response = requests.get(self.url + 'tasks/view/' + str(task_id), headers=headers, verify=self.verify_ssl)
                 content = response.json()['task']['status']
                 if content == 'reported':
                     finished = True
@@ -123,12 +98,7 @@
                 self.error('CuckooSandbox analysis timed out')
 
             # Download the report
-<<<<<<< HEAD
-            response = requests.get(self.url + 'tasks/report/' + str(task_id) + '/json', headers=headers, verify=self.ssl)
-=======
-            response = requests.get(
-                self.url + 'tasks/report/' + str(task_id) + '/json', verify=self.verify)
->>>>>>> 9d926b12
+            response = requests.get(self.url + 'tasks/report/' + str(task_id) + '/json', headers=headers, verify=self.verify_ssl)
             resp_json = response.json()
             list_description = [x['description'] for x in resp_json['signatures']]
             if 'suricata' in resp_json.keys() and 'alerts' in resp_json['suricata'].keys():
