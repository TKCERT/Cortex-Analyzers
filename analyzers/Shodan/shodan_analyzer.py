#!/usr/bin/env python3
# encoding: utf-8
from cortexutils.analyzer import Analyzer
from shodan_api import ShodanAPIPublic
from shodan.exception import APIError


class ShodanAnalyzer(Analyzer):
    def __init__(self):
        Analyzer.__init__(self)
<<<<<<< HEAD
        self.shodan_key = self.getParam('config.key', None, 'Missing Shodan API key')
=======
        self.service = self.get_param('config.service', None, 'Service parameter is missing')
        self.shodan_key = self.get_param('config.key', None, 'Missing Shodan API key')
>>>>>>> bf2f5e2b
        self.shodan_client = None
        self.polling_interval = self.get_param('config.polling_interval', 60)

    def summary(self, raw):
        taxonomies = []
        level = "info"
        namespace = "Shodan"
        predicate = "Location"
        if self.data_type == 'ip':
            if 'country_name' in raw['host']:
                value = raw['host']['country_name']
                taxonomies.append(self.build_taxonomy(level, namespace, predicate, value))
            if 'org' in raw['host']:
                taxonomies.append(self.build_taxonomy(level, namespace, 'Org', raw['host']['org']))
            if 'asn' in raw['host']:
                taxonomies.append(self.build_taxonomy(level, namespace, 'ASN', raw['host']['asn']))
        elif self.data_type == 'domain':
            if 'ips' in raw['infos_domain']:
                value = "\"{}\"".format(len(raw['infos_domain']['ips']))
                taxonomies.append(self.build_taxonomy(level, namespace, 'IPs', value))
            if 'all_domains' in raw['infos_domain']:
                value = "\"{}\"".format(len(raw['infos_domain']['all_domains']))
                taxonomies.append(self.build_taxonomy(level, namespace, 'Domains', value))
            if 'asn' in raw['infos_domain']:
                value = "\"{}\"".format(len(raw['infos_domain']['asn']))
                taxonomies.append(self.build_taxonomy(level, namespace, 'ASNs', value))
            if 'isp' in raw['infos_domain']:
                value = "\"{}\"".format(len(raw['infos_domain']['isp']))
                taxonomies.append(self.build_taxonomy(level, namespace, 'ISPs', value))

        return {'taxonomies': taxonomies}

    def run(self):
        Analyzer.run(self)

        try:
            self.shodan_client = ShodanAPIPublic(self.shodan_key)
<<<<<<< HEAD
            if self.data_type == 'ip':
                ip = self.getParam('data', None, 'Data is missing')
                results = {'reverse_dns': {'hostnames': self.shodan_client.reverse_dns(ip)[ip]},
                           'host': self.shodan_client.host(ip)}
                self.report(results)
            if self.data_type == 'domain':
                domain = self.getParam('data', None, 'Data is missing')
=======
            if self.service == 'host':
                ip = self.get_param('data', None, 'Data is missing')
                results = {'reverse_dns': {'hostnames': self.shodan_client.reverse_dns(ip)[ip]},
                           'host': self.shodan_client.host(ip)}
                self.report(results)
            if self.service == 'search':
                domain = self.get_param('data', None, 'Data is missing')
>>>>>>> bf2f5e2b
                result = {'dns_resolve': self.shodan_client.dns_resolve(domain),
                          'infos_domain': self.shodan_client.info_domains(domain)}
                self.report(result)
        except APIError as e:
            self.error(str(e))
        except Exception as e:
            self.unexpectedError(e)


if __name__ == '__main__':
    ShodanAnalyzer().run()<|MERGE_RESOLUTION|>--- conflicted
+++ resolved
@@ -8,12 +8,7 @@
 class ShodanAnalyzer(Analyzer):
     def __init__(self):
         Analyzer.__init__(self)
-<<<<<<< HEAD
-        self.shodan_key = self.getParam('config.key', None, 'Missing Shodan API key')
-=======
-        self.service = self.get_param('config.service', None, 'Service parameter is missing')
         self.shodan_key = self.get_param('config.key', None, 'Missing Shodan API key')
->>>>>>> bf2f5e2b
         self.shodan_client = None
         self.polling_interval = self.get_param('config.polling_interval', 60)
 
@@ -51,23 +46,13 @@
 
         try:
             self.shodan_client = ShodanAPIPublic(self.shodan_key)
-<<<<<<< HEAD
             if self.data_type == 'ip':
-                ip = self.getParam('data', None, 'Data is missing')
+                ip = self.get_param('data', None, 'Data is missing')
                 results = {'reverse_dns': {'hostnames': self.shodan_client.reverse_dns(ip)[ip]},
                            'host': self.shodan_client.host(ip)}
                 self.report(results)
             if self.data_type == 'domain':
-                domain = self.getParam('data', None, 'Data is missing')
-=======
-            if self.service == 'host':
-                ip = self.get_param('data', None, 'Data is missing')
-                results = {'reverse_dns': {'hostnames': self.shodan_client.reverse_dns(ip)[ip]},
-                           'host': self.shodan_client.host(ip)}
-                self.report(results)
-            if self.service == 'search':
                 domain = self.get_param('data', None, 'Data is missing')
->>>>>>> bf2f5e2b
                 result = {'dns_resolve': self.shodan_client.dns_resolve(domain),
                           'infos_domain': self.shodan_client.info_domains(domain)}
                 self.report(result)
